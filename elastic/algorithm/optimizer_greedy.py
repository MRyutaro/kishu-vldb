#!/usr/bin/env python
# -*- coding: utf-8 -*-
#
# Copyright 2021-2022 University of Illinois

<<<<<<< HEAD
=======
from typing import List
>>>>>>> 9073b271
from algorithm.selector import Selector
from core.graph.node_set import NodeSet
import networkx as nx
import numpy as np


class OptimizerGreedy(Selector):
<<<<<<< HEAD
    def __init__(self, migration_speed_bps=1):
        super().__init__(migration_speed_bps)
=======
    def __init__(self, dependency_graph: DependencyGraph, migration_speed_bps=1):
        super().__init__(dependency_graph, migration_speed_bps)

        self.active_nodes = set(self.active_nodes)
>>>>>>> 9073b271

        self.compute_graph = None
        self.active_node_sets = set()

        self.idx_to_node_set = {}

        # Edges required to recompute a give nodeset
        self.recomputation_edges = {}

        self.idx = 0

    # Get a new index number to add to compute graph
    def get_new_idx(self):
        idx = self.idx
        self.idx += 1
        return idx

    # DFS helper for finding the edges required to recompute a node set
    def dfs(self, current, visited, recompute_edges):
        visited.add(current)
        for parent in self.compute_graph.predecessors(current):
            recompute_edges.add((parent, current))
            if parent not in self.active_node_sets and parent not in visited:
                self.dfs(parent, visited, recompute_edges)

    # Construct compute graph from node sets
    def construct_graph(self):
        self.active_nodes = set(self.active_nodes)
        self.compute_graph = nx.DiGraph()
        srcs = []
        dsts = []

        for edge in self.dependency_graph.edges:
            # Add source and destination node sets to graph
            src_idx = self.get_new_idx()
            dst_idx = self.get_new_idx()
<<<<<<< HEAD

            self.compute_graph.add_node(src_idx)
            self.compute_graph.add_node(dst_idx)

            self.idx_to_node_set[src_idx] = edge.src
            self.idx_to_node_set[dst_idx] = edge.dst

            srcs.append(src_idx)
            dsts.append(dst_idx)

            self.compute_graph.add_edge(src_idx, dst_idx, weight=edge.oe.duration)

=======

            self.compute_graph.add_node(src_idx)
            self.compute_graph.add_node(dst_idx)

            self.idx_to_node_set[src_idx] = edge.src
            self.idx_to_node_set[dst_idx] = edge.dst

            srcs.append(src_idx)
            dsts.append(dst_idx)

            self.compute_graph.add_edge(src_idx, dst_idx, weight=edge.oe.duration)

>>>>>>> 9073b271
            # The output node set has a nonempty strict subset of active nodes
            active_node_subset = set(edge.dst.nodes).intersection(self.active_nodes)
            if active_node_subset and active_node_subset != set(edge.dst.nodes):
                dst_active_subset_idx = self.get_new_idx()
                self.compute_graph.add_node(dst_active_subset_idx)
                self.idx_to_node_set[dst_active_subset_idx] = NodeSet(list(active_node_subset))
                dsts.append(dst_active_subset_idx)
                self.compute_graph.add_edge(dst_idx, dst_active_subset_idx, weight=0)

        # Augment compute graph with edges between overlapping destination and source sets
        for dst in dsts:
            for src in srcs:
                if set(self.idx_to_node_set[dst].nodes).intersection(
                        set(self.idx_to_node_set[src].nodes)):
                    self.compute_graph.add_edge(dst, src, weight=0)

        # Find active node sets consisting entirely of active nodes
        for idx in self.compute_graph.nodes():
            if set(self.idx_to_node_set[idx].nodes).issubset(self.active_nodes) \
                    and len(set(self.idx_to_node_set[idx].nodes)) > 0:
                self.active_node_sets.add(idx)

        # Find edges required to recompute each node set given all active node sets are migrated
        for idx in self.compute_graph.nodes():
            recompute_edges = set()
            self.dfs(idx, set(), recompute_edges)
            self.recomputation_edges[idx] = recompute_edges

    # Compute the total cost to migrate the unique nodes specified node sets.
    def compute_migration_cost(self, node_sets):
        migrate_nodes = set().union(*[self.idx_to_node_set[i].nodes for i in node_sets])
        return sum([i.vs.get_size() for i in migrate_nodes]) / self.migration_speed_bps

    # Compute the total cost to recompute the specified node sets.
    def compute_recomputation_cost(self, node_sets):
        recompute_edges = set().union(*[self.recomputation_edges[i]
                                        for i in node_sets])
        return sum([self.compute_graph.get_edge_data(*i)["weight"]
                    for i in recompute_edges])

    # Compute the total cost to migrate the specified node sets.
    def total_cost(self, migrated_node_sets):
        return self.compute_migration_cost(migrated_node_sets) + \
               self.compute_recomputation_cost(
                   self.active_node_sets.difference(migrated_node_sets))

    def select_nodes(self):
        self.construct_graph()

        # start with migrating all, greedily un-migrate node sets
        migrated_node_sets = set()
        for node_set in self.active_node_sets:
            migrated_node_sets.add(node_set)

        while True:
            best_decrease = -np.inf
            best_set = None
            current_score = self.total_cost(migrated_node_sets)
            print("current score: ", current_score)
            for node_set in migrated_node_sets:
                decrease = current_score - self.total_cost(
                    migrated_node_sets.difference({node_set}))
                if decrease > best_decrease:
                    best_decrease = decrease
                    best_set = node_set

            print("best decrease: ", best_decrease)
            print("best set: ", best_set)
            if best_decrease <= 0:
                break
            migrated_node_sets = migrated_node_sets.difference({best_set})

        migrated_nodes = set()
        for i in list(migrated_node_sets):
            for node in self.idx_to_node_set[i].nodes:
                migrated_nodes.add(node)
        return migrated_nodes<|MERGE_RESOLUTION|>--- conflicted
+++ resolved
@@ -3,10 +3,6 @@
 #
 # Copyright 2021-2022 University of Illinois
 
-<<<<<<< HEAD
-=======
-from typing import List
->>>>>>> 9073b271
 from algorithm.selector import Selector
 from core.graph.node_set import NodeSet
 import networkx as nx
@@ -14,15 +10,9 @@
 
 
 class OptimizerGreedy(Selector):
-<<<<<<< HEAD
+
     def __init__(self, migration_speed_bps=1):
         super().__init__(migration_speed_bps)
-=======
-    def __init__(self, dependency_graph: DependencyGraph, migration_speed_bps=1):
-        super().__init__(dependency_graph, migration_speed_bps)
-
-        self.active_nodes = set(self.active_nodes)
->>>>>>> 9073b271
 
         self.compute_graph = None
         self.active_node_sets = set()
@@ -59,7 +49,6 @@
             # Add source and destination node sets to graph
             src_idx = self.get_new_idx()
             dst_idx = self.get_new_idx()
-<<<<<<< HEAD
 
             self.compute_graph.add_node(src_idx)
             self.compute_graph.add_node(dst_idx)
@@ -72,20 +61,6 @@
 
             self.compute_graph.add_edge(src_idx, dst_idx, weight=edge.oe.duration)
 
-=======
-
-            self.compute_graph.add_node(src_idx)
-            self.compute_graph.add_node(dst_idx)
-
-            self.idx_to_node_set[src_idx] = edge.src
-            self.idx_to_node_set[dst_idx] = edge.dst
-
-            srcs.append(src_idx)
-            dsts.append(dst_idx)
-
-            self.compute_graph.add_edge(src_idx, dst_idx, weight=edge.oe.duration)
-
->>>>>>> 9073b271
             # The output node set has a nonempty strict subset of active nodes
             active_node_subset = set(edge.dst.nodes).intersection(self.active_nodes)
             if active_node_subset and active_node_subset != set(edge.dst.nodes):
