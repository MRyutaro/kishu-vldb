--- conflicted
+++ resolved
@@ -9,10 +9,7 @@
 from core.graph.edge import Edge
 from core.graph.node_set import NodeSet
 from core.graph.recompute import find_edges_to_recompute
-<<<<<<< HEAD
 from algorithm.selector import Selector
-=======
->>>>>>> 9073b271
 
 logger = logging.getLogger(__name__)
 
@@ -37,7 +34,7 @@
 
     # Reduce the size of the graph for migration by deleting the contents of some nodes (and recomputing them post-
     # migration).
-<<<<<<< HEAD
+
     def trim_graph(self, selector):
         selector.dependency_graph = self
         selector.active_nodes = self.active_nodes
@@ -48,9 +45,6 @@
         for node in nodes_to_migrate:
             print(node.vs.get_name(), node.vs.get_version(), node.vs.get_size())
 
-=======
-    def trim_graph(self, nodes_to_migrate):
->>>>>>> 9073b271
         self.nodes_to_recompute = set(self.active_nodes) - set(nodes_to_migrate)
 
         # Delete the contents of the nodes to recompute
